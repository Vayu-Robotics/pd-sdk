import json
import logging
from collections import namedtuple
from datetime import datetime
from functools import lru_cache
<<<<<<< HEAD
from typing import BinaryIO, Dict, List, Optional, Type, TypeVar, Union, cast

=======
from typing import Union, List, cast, BinaryIO, Dict, Optional, Type, TypeVar, Callable
>>>>>>> d1b51964
import imageio
import numpy as np
from pyquaternion import Quaternion

from paralleldomain.decoding.decoder import Decoder
from paralleldomain.decoding.dgp_dto import (
    AnnotationsBoundingBox2DDTO,
    AnnotationsBoundingBox3DDTO,
    CalibrationDTO,
    CalibrationExtrinsicDTO,
    CalibrationIntrinsicDTO,
    DatasetDTO,
    DatasetMetaDTO,
    PoseDTO,
    SceneDataDatum,
    SceneDataDTO,
    SceneDTO,
    SceneSampleDTO,
<<<<<<< HEAD
=======
    PoseDTO,
    SceneDataDatum,
    AnnotationsBoundingBox2DDTO,
>>>>>>> d1b51964
)
from paralleldomain.model.annotation import (
    Annotation,
    AnnotationPose,
    AnnotationType,
    AnnotationTypes,
    BoundingBox2D,
    BoundingBox3D,
    BoundingBoxes2D,
    BoundingBoxes3D,
<<<<<<< HEAD
    InstanceSegmentation2D,
    InstanceSegmentation3D,
    SemanticSegmentation2D,
    SemanticSegmentation3D,
=======
    SemanticSegmentation2D,
    InstanceSegmentation3D,
    InstanceSegmentation2D,
    BoundingBoxes2D,
    BoundingBox2D, OpticalFlow,
>>>>>>> d1b51964
)
from paralleldomain.model.class_mapping import ClassMap
from paralleldomain.model.dataset import DatasetMeta
from paralleldomain.model.sensor import (
    ImageData,
    PointCloudData,
    SensorExtrinsic,
    SensorFrame,
    SensorIntrinsic,
<<<<<<< HEAD
    SensorPose,
=======
    Sensor,
    LidarSensor,
    CameraSensor,
>>>>>>> d1b51964
)
from paralleldomain.model.transformation import Transformation
from paralleldomain.model.type_aliases import (
    AnnotationIdentifier,
    FrameId,
    SceneName,
    SensorName,
)
from paralleldomain.utilities.any_path import AnyPath
from paralleldomain.utilities.coordinate_system import (
    INTERNAL_COORDINATE_SYSTEM,
    CoordinateSystem,
)

logger = logging.getLogger(__name__)
MAX_CALIBRATIONS_TO_CACHE = 10

T = TypeVar("T")
TransformType = TypeVar("TransformType", bound=Transformation)
_DGP_TO_INTERNAL_CS = CoordinateSystem("FLU") > INTERNAL_COORDINATE_SYSTEM

_annotation_type_map: Dict[str, Type[Annotation]] = {
    "0": AnnotationTypes.BoundingBoxes2D,
    "1": AnnotationTypes.BoundingBoxes3D,
    "2": AnnotationTypes.SemanticSegmentation2D,
    "3": AnnotationTypes.SemanticSegmentation3D,
    "4": AnnotationTypes.InstanceSegmentation2D,
    "5": AnnotationTypes.InstanceSegmentation3D,
    "6": Annotation,  # Depth
    "7": Annotation,  # Surface Normals 3D
    "8": AnnotationTypes.OpticalFlow,
    "9": Annotation,  # Motion Vectors 3D aka Scene Flow
    "10": Annotation,  # Surface normals 2D
}

DGPLabel = namedtuple(
    "Label",
    [
        "name",  # The identifier of this label, e.g. 'Car', 'Person', ... .
        "id",  # An integer ID that is associated with this label.
        "is_thing",  # Whether this label distinguishes between single instances or not
    ],
)

_default_labels: List[DGPLabel] = [
    DGPLabel("Animal", 0, True),
    DGPLabel("Bicycle", 1, True),
    DGPLabel("Bicyclist", 2, True),
    DGPLabel("Building", 3, False),
    DGPLabel("Bus", 4, True),
    DGPLabel("Car", 5, True),
    DGPLabel("Caravan/RV", 6, True),
    DGPLabel("ConstructionVehicle", 7, True),
    DGPLabel("CrossWalk", 8, True),
    DGPLabel("Fence", 9, False),
    DGPLabel("HorizontalPole", 10, True),
    DGPLabel("LaneMarking", 11, False),
    DGPLabel("LimitLine", 12, False),
    DGPLabel("Motorcycle", 13, True),
    DGPLabel("Motorcyclist", 14, True),
    DGPLabel("OtherDriveableSurface", 15, False),
    DGPLabel("OtherFixedStructure", 16, False),
    DGPLabel("OtherMovable", 17, True),
    DGPLabel("OtherRider", 18, True),
    DGPLabel("Overpass/Bridge/Tunnel", 19, False),
    DGPLabel("OwnCar(EgoCar)", 20, False),
    DGPLabel("ParkingMeter", 21, False),
    DGPLabel("Pedestrian", 22, True),
    DGPLabel("Railway", 23, False),
    DGPLabel("Road", 24, False),
    DGPLabel("RoadBarriers", 25, False),
    DGPLabel("RoadBoundary(Curb)", 26, False),
    DGPLabel("RoadMarking", 27, False),
    DGPLabel("SideWalk", 28, False),
    DGPLabel("Sky", 29, False),
    DGPLabel("TemporaryConstructionObject", 30, True),
    DGPLabel("Terrain", 31, False),
    DGPLabel("TowedObject", 32, True),
    DGPLabel("TrafficLight", 33, True),
    DGPLabel("TrafficSign", 34, True),
    DGPLabel("Train", 35, True),
    DGPLabel("Truck", 36, True),
    DGPLabel("Vegetation", 37, False),
    DGPLabel("VerticalPole", 38, True),
    DGPLabel("WheeledSlow", 39, True),
    DGPLabel("LaneMarkingOther", 40, False),
    DGPLabel("LaneMarkingGap", 41, False),
    DGPLabel("Void", 255, False),
]

default_map = ClassMap(class_id_to_class_name={label.id: label.name for label in _default_labels})


def pack_int_sequence(sequence: np.ndarray) -> np.int32:
    out = 0
    for i, val in enumerate(sequence):
        out = (val << (8 * i)) | out
    return out


class DGPDecoder(Decoder):
    def __init__(
        self,
        dataset_path: Union[str, AnyPath],
        max_calibrations_to_cache: int = 10,
        custom_map: Optional[ClassMap] = None,
    ):
        self.class_map = default_map if custom_map is None else custom_map

        self._dataset_path = AnyPath(dataset_path)
        self.decode_scene = lru_cache(max_calibrations_to_cache)(self.decode_scene)

    @lru_cache(maxsize=1)
    def _data_by_key(self, scene_name: str) -> Dict[str, SceneDataDTO]:
        dto = self.decode_scene(scene_name=scene_name)
        return {d.key: d for d in dto.data}

    @lru_cache(maxsize=1)
    def _data_by_key_with_name(self, scene_name: str, data_name: str) -> Dict[str, SceneDataDTO]:
        dto = self.decode_scene(scene_name=scene_name)
        return {d.key: d for d in dto.data if d.id.name == data_name}

    @lru_cache(maxsize=1)
    def _sample_by_index(self, scene_name: str) -> Dict[str, SceneSampleDTO]:
        dto = self.decode_scene(scene_name=scene_name)
        return {s.id.index: s for s in dto.samples}

    @lru_cache(maxsize=1)
    def decode_dataset(self) -> DatasetDTO:
        dataset_cloud_path: AnyPath = AnyPath(self._dataset_path)
        scene_json_path: AnyPath = dataset_cloud_path / "scene_dataset.json"
        if not scene_json_path.exists():
            files_with_prefix = [name.name for name in dataset_cloud_path.iterdir() if "scene_dataset" in name.name]
            if len(files_with_prefix) == 0:
                logger.error(
                    f"No scene_dataset.json or file starting with scene_dataset found under {dataset_cloud_path}!"
                )
            scene_json_path: AnyPath = dataset_cloud_path / files_with_prefix[-1]

        with scene_json_path.open(mode="r") as f:
            scene_dataset = json.load(f)

        meta_data = DatasetMetaDTO.from_dict(scene_dataset["metadata"])
        scene_names: List[str] = scene_dataset["scene_splits"]["0"]["filenames"]
        return DatasetDTO(meta_data=meta_data, scene_names=scene_names)

    def decode_scene(self, scene_name: str) -> SceneDTO:
        scene_folder = self._dataset_path / scene_name
        potential_scene_files = [
            name.name for name in scene_folder.iterdir() if name.name.startswith("scene") and name.name.endswith("json")
        ]

        if len(potential_scene_files) == 0:
            logger.error(f"No sceneXXX.json found under {scene_folder}!")

        scene_file = scene_folder / potential_scene_files[0]
        with scene_file.open("r") as f:
            scene_data = json.load(f)
            scene_dto = SceneDTO.from_dict(scene_data)
            return scene_dto

    def decode_calibration(self, scene_name: str, calibration_key: str) -> CalibrationDTO:
        calibration_path = self._dataset_path / scene_name / "calibration" / f"{calibration_key}.json"
        with calibration_path.open("r") as f:
            cal_dict = json.load(f)
            return CalibrationDTO.from_dict(cal_dict)

    def decode_extrinsic_calibration(
        self, scene_name: str, calibration_key: str, sensor_name: SensorName
    ) -> CalibrationExtrinsicDTO:
        calibration_dto = self.decode_calibration(scene_name=scene_name, calibration_key=calibration_key)
        index = calibration_dto.names.index(sensor_name)
        return calibration_dto.extrinsics[index]

    def decode_intrinsic_calibration(
        self, scene_name: str, calibration_key: str, sensor_name: SensorName
    ) -> CalibrationIntrinsicDTO:
        calibration_dto = self.decode_calibration(scene_name=scene_name, calibration_key=calibration_key)
        index = calibration_dto.names.index(sensor_name)
        return calibration_dto.intrinsics[index]

    def decode_bounding_boxes_3d(self, scene_name: str, annotation_identifier: str) -> AnnotationsBoundingBox3DDTO:
        annotation_path = self._dataset_path / scene_name / annotation_identifier
        with annotation_path.open("r") as f:
            return AnnotationsBoundingBox3DDTO.from_dict(json.load(f))

    def decode_bounding_boxes_2d(self, scene_name: str, annotation_identifier: str) -> AnnotationsBoundingBox2DDTO:
        annotation_path = self._dataset_path / scene_name / annotation_identifier
        print(annotation_path)
        with annotation_path.open("r") as f:
            return AnnotationsBoundingBox2DDTO.from_dict(json.load(f))

    def decode_semantic_segmentation_3d(self, scene_name: str, annotation_identifier: str) -> np.ndarray:
        annotation_path = self._dataset_path / scene_name / annotation_identifier
        with annotation_path.open(mode="rb") as cloud_binary:
            npz_data = np.load(cast(BinaryIO, cloud_binary))
            return npz_data.f.segmentation

    def decode_instance_segmentation_3d(self, scene_name: str, annotation_identifier: str) -> np.ndarray:
        annotation_path = self._dataset_path / scene_name / annotation_identifier
        with annotation_path.open(mode="rb") as cloud_binary:
            npz_data = np.load(cast(BinaryIO, cloud_binary))
            return npz_data.f.instance

    def decode_semantic_segmentation_2d(self, scene_name: str, annotation_identifier: str) -> np.ndarray:
        annotation_path = self._dataset_path / scene_name / annotation_identifier
        with annotation_path.open(mode="rb") as cloud_binary:
            image_data = np.asarray(imageio.imread(cast(BinaryIO, cloud_binary), format="png"))
            return image_data

<<<<<<< HEAD
    def decode_instance_segmentation_2d(self, scene_name: str, annotation_identifier: str) -> np.ndarray:
        annotation_path = self._dataset_path / scene_name / annotation_identifier
        with annotation_path.open(mode="rb") as cloud_binary:
            image_data = np.asarray(imageio.imread(cast(BinaryIO, cloud_binary), format="png"))
=======
    def decode_optical_flow(self, scene_name: str, annotation_identifier: str) -> np.ndarray:
        annotation_path = self._dataset_path / scene_name / annotation_identifier
        with annotation_path.open(mode="rb") as cloud_binary:
            image_data = np.asarray(imageio.imread(cast(BinaryIO, cloud_binary), format="png"))
            vectors = (image_data[..., [0, 2]] << 8) + image_data[..., [1, 3]]

            return vectors

    def decode_instance_segmentation_2d(self, scene_name: str, annotation_identifier: str) -> np.ndarray:
        annotation_path = self._dataset_path / scene_name / annotation_identifier
        with annotation_path.open(mode="rb") as cloud_binary:
            image_data = np.asarray(imageio.imread(cast(BinaryIO, cloud_binary), format="png"))
>>>>>>> d1b51964
            return image_data

    def decode_point_cloud(self, scene_name: str, cloud_identifier: str) -> np.ndarray:
        cloud_path = self._dataset_path / scene_name / cloud_identifier
        with cloud_path.open(mode="rb") as cloud_binary:
            npz_data = np.load(cast(BinaryIO, cloud_binary))
            pc_data = npz_data.f.data
            return np.column_stack([pc_data[c] for c in pc_data.dtype.names])

    def decode_image_rgb(self, scene_name: str, cloud_identifier: str) -> np.ndarray:
        cloud_path = self._dataset_path / scene_name / cloud_identifier
        with cloud_path.open(mode="rb") as cloud_binary:
            image_data = np.asarray(imageio.imread(cast(BinaryIO, cloud_binary), format="png"))
            return image_data

    # ------------------------------------------------
    def get_unique_scene_id(self, scene_name: SceneName) -> str:
        return f"{self._dataset_path}-{scene_name}"

    def decode_scene_names(self) -> List[SceneName]:
        dto = self.decode_dataset()
        return [AnyPath(path).parent.name for path in dto.scene_names]

    def decode_dataset_meta_data(self) -> DatasetMeta:
        dto = self.decode_dataset()
        meta_dict = dto.meta_data.to_dict()
        anno_types = [_annotation_type_map[str(a)] for a in dto.meta_data.available_annotation_types]
        return DatasetMeta(name=dto.meta_data.name, available_annotation_types=anno_types, custom_attributes=meta_dict)

    def decode_scene_description(self, scene_name: SceneName) -> str:
        scene_dto = self.decode_scene(scene_name=scene_name)
        return scene_dto.description

    def decode_frame_id_to_date_time_map(self, scene_name: SceneName) -> Dict[FrameId, datetime]:
        scene_dto = self.decode_scene(scene_name=scene_name)
        return {sample.id.index: self._scene_sample_to_date_time(sample=sample) for sample in scene_dto.samples}

    def decode_sensor_names(self, scene_name: SceneName) -> List[SensorName]:
        scene_dto = self.decode_scene(scene_name=scene_name)
        return list({datum.id.name for datum in scene_dto.data})

<<<<<<< HEAD
=======
    def decode_camera_names(self, scene_name: SceneName) -> List[SensorName]:
        scene_dto = self.decode_scene(scene_name=scene_name)
        return list(set([datum.id.name for datum in scene_dto.data if datum.datum.image]))

    def decode_lidar_names(self, scene_name: SceneName) -> List[SensorName]:
        scene_dto = self.decode_scene(scene_name=scene_name)
        return list(set([datum.id.name for datum in scene_dto.data if datum.datum.point_cloud]))

    def decode_sensor(
        self,
        scene_name: SceneName,
        sensor_name: SensorName,
        sensor_frame_factory: Callable[[FrameId, SensorName], SensorFrame],
    ) -> Sensor:
        sensor_data = self._data_by_key_with_name(scene_name=scene_name, data_name=sensor_name)
        data = next(iter(sensor_data.values()))

        if data.datum.point_cloud:
            return LidarSensor(sensor_name=sensor_name, sensor_frame_factory=sensor_frame_factory)
        elif data.datum.image:
            return CameraSensor(sensor_name=sensor_name, sensor_frame_factory=sensor_frame_factory)

        raise ValueError(f"Unknown Sensor type {sensor_name}!")

>>>>>>> d1b51964
    def decode_available_sensor_names(self, scene_name: SceneName, frame_id: FrameId) -> List[SensorName]:
        # sample of current frame
        sample = self._sample_by_index(scene_name=scene_name)[frame_id]
        # all sensor data of the sensor
        sensor_data = self._data_by_key(scene_name=scene_name)
        return [sensor_data[key].id.name for key in sample.datum_keys]

    def decode_sensor_frame(self, scene_name: SceneName, frame_id: FrameId, sensor_name: SensorName) -> SensorFrame:
        # sample of current frame
        sample = self._sample_by_index(scene_name=scene_name)[frame_id]
        # all sensor data of the sensor
        sensor_data = self._data_by_key_with_name(scene_name=scene_name, data_name=sensor_name)

        # datum ley of sample that references the given sensor name
        datum_key = next(iter([key for key in sample.datum_keys if key in sensor_data]))
        scene_data = sensor_data[datum_key]
        unique_cache_key = f"{self._dataset_path}-{scene_name}-{frame_id}-{sensor_name}"
        sensor_frame = SensorFrame(
            unique_cache_key=unique_cache_key,
            frame_id=frame_id,
            date_time=self._scene_sample_to_date_time(sample=sample),
            sensor_name=sensor_name,
            lazy_loader=_FrameLazyLoader(
                unique_cache_key_prefix=unique_cache_key,
                decoder=self,
                class_map=self.class_map,
                scene_name=scene_name,
                sensor_name=sensor_name,
                calibration_key=sample.calibration_key,
                datum=scene_data.datum,
            ),
        )
        return sensor_frame

    @staticmethod
    def _scene_sample_to_date_time(sample: SceneSampleDTO) -> datetime:
        return datetime.strptime(sample.id.timestamp, "%Y-%m-%dT%H:%M:%S.%fZ")


class _FrameLazyLoader:
    def __init__(
        self,
        unique_cache_key_prefix: str,
        decoder: DGPDecoder,
        scene_name: SceneName,
        sensor_name: SensorName,
        class_map: ClassMap,
        calibration_key: str,
        datum: SceneDataDatum,
    ):
        self.class_map = class_map
        self.datum = datum
        self._unique_cache_key_prefix = unique_cache_key_prefix
        self.sensor_name = sensor_name
        self.scene_name = scene_name
        self.decoder = decoder
        self.calibration_key = calibration_key

    def load_intrinsic(self) -> SensorIntrinsic:
        dto = self.decoder.decode_intrinsic_calibration(
            scene_name=self.scene_name,
            calibration_key=self.calibration_key,
            sensor_name=self.sensor_name,
        )

        if dto.fisheye is True:
            camera_model = "fisheye"
        elif dto.fisheye is False:
            camera_model = "brown_conrady"
        elif dto.fisheye > 1:
            camera_model = f"custom_{dto.fisheye}"

        return SensorIntrinsic(
            cx=dto.cx,
            cy=dto.cy,
            fx=dto.fx,
            fy=dto.fy,
            k1=dto.k1,
            k2=dto.k2,
            p1=dto.p1,
            p2=dto.p2,
            k3=dto.k3,
            k4=dto.k4,
            k5=dto.k5,
            k6=dto.k6,
            skew=dto.skew,
            fov=dto.fov,
            camera_model=camera_model,
        )

    def load_extrinsic(self) -> SensorExtrinsic:
        dto = self.decoder.decode_extrinsic_calibration(
            scene_name=self.scene_name,
            calibration_key=self.calibration_key,
            sensor_name=self.sensor_name,
        )
        return _pose_dto_to_transformation(dto=dto, transformation_type=SensorExtrinsic)

    def load_point_cloud(self) -> Optional[PointCloudData]:
        if self.datum.point_cloud:
            unique_cache_key = f"{self._unique_cache_key_prefix}-point_cloud"
            return PointCloudData(
                unique_cache_key=unique_cache_key,
                point_format=self.datum.point_cloud.point_format,
                load_data=lambda: self.decoder.decode_point_cloud(
                    scene_name=self.scene_name, cloud_identifier=self.datum.point_cloud.filename
                ),
            )
        return None

    def load_image(self) -> Optional[ImageData]:
        if self.datum.image:
            return ImageData(
                load_data_rgba=lambda: self.decoder.decode_image_rgb(
                    scene_name=self.scene_name,
                    cloud_identifier=self.datum.image.filename,
                ),
            )

    def load_sensor_pose(self) -> SensorPose:
        if self.datum.image:
            return _pose_dto_to_transformation(dto=self.datum.image.pose, transformation_type=SensorPose)
        else:
            return _pose_dto_to_transformation(dto=self.datum.point_cloud.pose, transformation_type=SensorPose)

    def load_annotations(self, identifier: AnnotationIdentifier, annotation_type: Type[T]) -> T:
        if issubclass(annotation_type, BoundingBoxes3D):
            dto = self.decoder.decode_bounding_boxes_3d(scene_name=self.scene_name, annotation_identifier=identifier)

            box_list = []
            for box_dto in dto.annotations:
                pose = _pose_dto_to_transformation(dto=box_dto.box.pose, transformation_type=AnnotationPose)
                box = BoundingBox3D(
                    pose=pose,
                    width=box_dto.box.width,
                    length=box_dto.box.length,
                    height=box_dto.box.width,
                    class_id=box_dto.class_id,
                    instance_id=box_dto.instance_id,
                    num_points=box_dto.num_points,
                )
                box_list.append(box)

            return BoundingBoxes3D(boxes=box_list, class_map=self.class_map)
        elif issubclass(annotation_type, BoundingBoxes2D):
            dto = self.decoder.decode_bounding_boxes_2d(scene_name=self.scene_name, annotation_identifier=identifier)

            box_list = []
            for box_dto in dto.annotations:
                user_data = json.loads(box_dto.attributes.user_data)

                box = BoundingBox2D(
                    x=box_dto.box.x,
                    y=box_dto.box.y,
                    width=box_dto.box.w,
                    height=box_dto.box.h,
                    class_id=box_dto.class_id,
                    instance_id=box_dto.instance_id,
                    visibility=float(user_data["visibility"]),
                )
                box_list.append(box)

            return BoundingBoxes2D(boxes=box_list, class_map=self.class_map)
        elif issubclass(annotation_type, SemanticSegmentation3D):
            segmentation_mask = self.decoder.decode_semantic_segmentation_3d(
                scene_name=self.scene_name, annotation_identifier=identifier
            )
            return SemanticSegmentation3D(mask=segmentation_mask, class_map=self.class_map)
        elif issubclass(annotation_type, InstanceSegmentation3D):
            instance_mask = self.decoder.decode_instance_segmentation_3d(
                scene_name=self.scene_name, annotation_identifier=identifier
            )
            return InstanceSegmentation3D(mask=instance_mask)
        elif issubclass(annotation_type, SemanticSegmentation2D):
            segmentation_mask = self.decoder.decode_semantic_segmentation_2d(
                scene_name=self.scene_name, annotation_identifier=identifier
            )
            return SemanticSegmentation2D(mask=segmentation_mask, class_map=self.class_map)
<<<<<<< HEAD
=======
        elif issubclass(annotation_type, OpticalFlow):
            flow_vectors = self.decoder.decode_optical_flow(
                scene_name=self.scene_name, annotation_identifier=identifier
            )
            return OpticalFlow(vectors=flow_vectors)
>>>>>>> d1b51964
        elif issubclass(annotation_type, InstanceSegmentation2D):
            segmentation_mask = self.decoder.decode_instance_segmentation_2d(
                scene_name=self.scene_name, annotation_identifier=identifier
            )
            return InstanceSegmentation2D(mask=segmentation_mask)

    def load_available_annotation_types(
        self,
    ) -> Dict[AnnotationType, AnnotationIdentifier]:
        if self.datum.image:
            type_to_path = self.datum.image.annotations
        else:
            type_to_path = self.datum.point_cloud.annotations
        return {_annotation_type_map[k]: v for k, v in type_to_path.items()}


def _pose_dto_to_transformation(dto: PoseDTO, transformation_type: Type[TransformType]) -> TransformType:
    transform = transformation_type(
        quaternion=Quaternion(dto.rotation.qw, dto.rotation.qx, dto.rotation.qy, dto.rotation.qz),
        translation=np.array([dto.translation.x, dto.translation.y, dto.translation.z]),
    )
    return transformation_type.from_transformation_matrix(_DGP_TO_INTERNAL_CS @ transform.transformation_matrix)<|MERGE_RESOLUTION|>--- conflicted
+++ resolved
@@ -3,12 +3,8 @@
 from collections import namedtuple
 from datetime import datetime
 from functools import lru_cache
-<<<<<<< HEAD
-from typing import BinaryIO, Dict, List, Optional, Type, TypeVar, Union, cast
-
-=======
-from typing import Union, List, cast, BinaryIO, Dict, Optional, Type, TypeVar, Callable
->>>>>>> d1b51964
+from typing import BinaryIO, Callable, Dict, List, Optional, Type, TypeVar, Union, cast
+
 import imageio
 import numpy as np
 from pyquaternion import Quaternion
@@ -27,12 +23,6 @@
     SceneDataDTO,
     SceneDTO,
     SceneSampleDTO,
-<<<<<<< HEAD
-=======
-    PoseDTO,
-    SceneDataDatum,
-    AnnotationsBoundingBox2DDTO,
->>>>>>> d1b51964
 )
 from paralleldomain.model.annotation import (
     Annotation,
@@ -43,34 +33,24 @@
     BoundingBox3D,
     BoundingBoxes2D,
     BoundingBoxes3D,
-<<<<<<< HEAD
     InstanceSegmentation2D,
     InstanceSegmentation3D,
+    OpticalFlow,
     SemanticSegmentation2D,
     SemanticSegmentation3D,
-=======
-    SemanticSegmentation2D,
-    InstanceSegmentation3D,
-    InstanceSegmentation2D,
-    BoundingBoxes2D,
-    BoundingBox2D, OpticalFlow,
->>>>>>> d1b51964
 )
 from paralleldomain.model.class_mapping import ClassMap
 from paralleldomain.model.dataset import DatasetMeta
 from paralleldomain.model.sensor import (
+    CameraSensor,
     ImageData,
+    LidarSensor,
     PointCloudData,
+    Sensor,
     SensorExtrinsic,
     SensorFrame,
     SensorIntrinsic,
-<<<<<<< HEAD
     SensorPose,
-=======
-    Sensor,
-    LidarSensor,
-    CameraSensor,
->>>>>>> d1b51964
 )
 from paralleldomain.model.transformation import Transformation
 from paralleldomain.model.type_aliases import (
@@ -281,12 +261,6 @@
             image_data = np.asarray(imageio.imread(cast(BinaryIO, cloud_binary), format="png"))
             return image_data
 
-<<<<<<< HEAD
-    def decode_instance_segmentation_2d(self, scene_name: str, annotation_identifier: str) -> np.ndarray:
-        annotation_path = self._dataset_path / scene_name / annotation_identifier
-        with annotation_path.open(mode="rb") as cloud_binary:
-            image_data = np.asarray(imageio.imread(cast(BinaryIO, cloud_binary), format="png"))
-=======
     def decode_optical_flow(self, scene_name: str, annotation_identifier: str) -> np.ndarray:
         annotation_path = self._dataset_path / scene_name / annotation_identifier
         with annotation_path.open(mode="rb") as cloud_binary:
@@ -299,7 +273,6 @@
         annotation_path = self._dataset_path / scene_name / annotation_identifier
         with annotation_path.open(mode="rb") as cloud_binary:
             image_data = np.asarray(imageio.imread(cast(BinaryIO, cloud_binary), format="png"))
->>>>>>> d1b51964
             return image_data
 
     def decode_point_cloud(self, scene_name: str, cloud_identifier: str) -> np.ndarray:
@@ -341,15 +314,13 @@
         scene_dto = self.decode_scene(scene_name=scene_name)
         return list({datum.id.name for datum in scene_dto.data})
 
-<<<<<<< HEAD
-=======
     def decode_camera_names(self, scene_name: SceneName) -> List[SensorName]:
         scene_dto = self.decode_scene(scene_name=scene_name)
-        return list(set([datum.id.name for datum in scene_dto.data if datum.datum.image]))
+        return list({datum.id.name for datum in scene_dto.data if datum.datum.image})
 
     def decode_lidar_names(self, scene_name: SceneName) -> List[SensorName]:
         scene_dto = self.decode_scene(scene_name=scene_name)
-        return list(set([datum.id.name for datum in scene_dto.data if datum.datum.point_cloud]))
+        return list({datum.id.name for datum in scene_dto.data if datum.datum.point_cloud})
 
     def decode_sensor(
         self,
@@ -367,7 +338,6 @@
 
         raise ValueError(f"Unknown Sensor type {sensor_name}!")
 
->>>>>>> d1b51964
     def decode_available_sensor_names(self, scene_name: SceneName, frame_id: FrameId) -> List[SensorName]:
         # sample of current frame
         sample = self._sample_by_index(scene_name=scene_name)[frame_id]
@@ -546,14 +516,11 @@
                 scene_name=self.scene_name, annotation_identifier=identifier
             )
             return SemanticSegmentation2D(mask=segmentation_mask, class_map=self.class_map)
-<<<<<<< HEAD
-=======
         elif issubclass(annotation_type, OpticalFlow):
             flow_vectors = self.decoder.decode_optical_flow(
                 scene_name=self.scene_name, annotation_identifier=identifier
             )
             return OpticalFlow(vectors=flow_vectors)
->>>>>>> d1b51964
         elif issubclass(annotation_type, InstanceSegmentation2D):
             segmentation_mask = self.decoder.decode_instance_segmentation_2d(
                 scene_name=self.scene_name, annotation_identifier=identifier
