from datetime import datetime
from typing import Dict, List, Optional, Tuple, Callable, cast

from paralleldomain.utilities.lazy_load_cache import LAZY_LOAD_CACHE

try:
    from typing import Protocol
except ImportError:
    from typing_extensions import Protocol  # type: ignore

from paralleldomain.model.frame import Frame
<<<<<<< HEAD
from paralleldomain.model.sensor import Sensor, SensorFrame
from paralleldomain.model.type_aliases import FrameId, SceneName, SensorName
=======
from paralleldomain.model.sensor import Sensor, SensorFrame, CameraSensor, LidarSensor
>>>>>>> d1b51964


class SceneDecoderProtocol(Protocol):
    def get_unique_scene_id(self, scene_name: SceneName) -> str:
        pass

    def decode_scene_description(self, scene_name: SceneName) -> str:
        pass

    def decode_frame_id_to_date_time_map(self, scene_name: SceneName) -> Dict[FrameId, datetime]:
        pass

    def decode_sensor_names(self, scene_name: SceneName) -> List[SensorName]:
        pass

    def decode_camera_names(self, scene_name: SceneName) -> List[SensorName]:
        pass

    def decode_lidar_names(self, scene_name: SceneName) -> List[SensorName]:
        pass

    def decode_sensor_frame(self, scene_name: SceneName, frame_id: FrameId, sensor_name: SensorName) -> SensorFrame:
        pass

    def decode_available_sensor_names(self, scene_name: SceneName, frame_id: FrameId) -> List[SensorName]:
        pass

    def decode_sensor(
        self,
        scene_name: SceneName,
        sensor_name: SensorName,
        sensor_frame_factory: Callable[[FrameId, SensorName], SensorFrame],
    ) -> Sensor:
        pass


class Scene:
    def __init__(self, name: SceneName, description: str, decoder: SceneDecoderProtocol):
        self._name = name
        self._unique_cache_key = decoder.get_unique_scene_id(scene_name=name)
        self._description = description
        self._decoder = decoder

    def _load_sensor_frame(self, frame_id: FrameId, sensor_name: SensorName) -> SensorFrame:
        return LAZY_LOAD_CACHE.get_item(
            key=f"{self._unique_cache_key}-{frame_id}-{sensor_name}-SensorFrame",
            loader=lambda: self._decoder.decode_sensor_frame(
                scene_name=self.name, frame_id=frame_id, sensor_name=sensor_name
            ),
        )

<<<<<<< HEAD
    def _load_available_sensors(self, frame_id: FrameId) -> List[SensorName]:
=======
    def _load_frame_sensors_name(self, frame_id: FrameId) -> List[SensorName]:
>>>>>>> d1b51964
        return LAZY_LOAD_CACHE.get_item(
            key=f"{self._unique_cache_key}-{frame_id}-available_sensors",
            loader=lambda: self._decoder.decode_available_sensor_names(scene_name=self.name, frame_id=frame_id),
        )
<<<<<<< HEAD
=======

    def _load_frame_camera_sensors(self, frame_id: FrameId) -> List[SensorName]:
        all_frame_sensors = self._load_frame_sensors_name(frame_id=frame_id)
        camera_sensors = self.camera_names
        return list(set(all_frame_sensors) & set(camera_sensors))

    def _load_frame_lidar_sensors(self, frame_id: FrameId) -> List[SensorName]:
        all_frame_sensors = self._load_frame_sensors_name(frame_id=frame_id)
        lidar_sensors = self.lidar_names
        return list(set(all_frame_sensors) & set(lidar_sensors))
>>>>>>> d1b51964

    @property
    def name(self) -> str:
        return self._name

    @property
    def description(self) -> str:
        return self._description

    @property
    def frames(self) -> List[Frame]:
        return [self.get_frame(frame_id=frame_id) for frame_id in self.frame_ids]

    @property
    def frame_ids(self) -> List[str]:
        return list(self.frame_id_to_date_time_map.keys())

    @property
    def frame_id_to_date_time_map(self) -> Dict[FrameId, datetime]:
        return LAZY_LOAD_CACHE.get_item(
            key=f"{self._unique_cache_key}-frame_id_to_date_time_map",
            loader=lambda: self._decoder.decode_frame_id_to_date_time_map(scene_name=self.name),
        )

    def get_frame(self, frame_id: FrameId) -> Frame:
        return Frame(
            frame_id=frame_id,
            date_time=self.frame_id_to_date_time_map[frame_id],
            sensor_frame_loader=self._load_sensor_frame,
<<<<<<< HEAD
            available_sensors_loader=self._load_available_sensors,
=======
            available_sensors_loader=self._load_frame_sensors_name,
            available_cameras_loader=self._load_frame_camera_sensors,
            available_lidars_loader=self._load_frame_lidar_sensors,
>>>>>>> d1b51964
        )

    @property
    def sensors(self) -> List[Sensor]:
        return [self.get_sensor(sensor_name=sensor_name) for sensor_name in self.sensor_names]

    @property
    def cameras(self) -> List[CameraSensor]:
        return [cast(self.get_sensor(sensor_name=sensor_name), CameraSensor) for sensor_name in self.camera_names]

    @property
    def lidars(self) -> List[LidarSensor]:
        return [cast(self.get_sensor(sensor_name=sensor_name), LidarSensor) for sensor_name in self.lidar_names]

    @property
    def sensor_names(self) -> List[str]:
        return LAZY_LOAD_CACHE.get_item(
            key=f"{self._unique_cache_key}-sensor_names",
            loader=lambda: self._decoder.decode_sensor_names(scene_name=self.name),
        )
<<<<<<< HEAD

    def get_sensor(self, sensor_name: SensorName) -> Sensor:
        return Sensor(sensor_name=sensor_name, sensor_frame_factory=self._load_sensor_frame)
=======

    @property
    def camera_names(self) -> List[str]:
        return LAZY_LOAD_CACHE.get_item(
            key=f"{self._unique_cache_key}-camera_names",
            loader=lambda: self._decoder.decode_camera_names(scene_name=self.name),
        )

    @property
    def lidar_names(self) -> List[str]:
        return LAZY_LOAD_CACHE.get_item(
            key=f"{self._unique_cache_key}-lidar_names",
            loader=lambda: self._decoder.decode_lidar_names(scene_name=self.name),
        )

    def get_sensor(self, sensor_name: SensorName) -> Sensor:
        return LAZY_LOAD_CACHE.get_item(
            key=f"{self._unique_cache_key}-{sensor_name}-get_sensor",
            loader=lambda: self._decoder.decode_sensor(
                scene_name=self.name, sensor_name=sensor_name, sensor_frame_factory=self._load_sensor_frame
            ),
        )
        # return self._decoder.decode_sensor(
        #     scene_name=self.name,
        #     sensor_name=sensor_name,
        #     sensor_frame_factory=self._load_sensor_frame,
        # )
        # # return self._decoder.decode_sensor(sensor_name=self.name,
        # #                                    scene_name=sensor_name,
        # #                                    sensor_frame_factory=self._load_sensor_frame)
>>>>>>> d1b51964

    @staticmethod
    def from_decoder(scene_name: SceneName, decoder: SceneDecoderProtocol) -> "Scene":
        description = decoder.decode_scene_description(scene_name=scene_name)
        return Scene(name=scene_name, description=description, decoder=decoder)<|MERGE_RESOLUTION|>--- conflicted
+++ resolved
@@ -1,5 +1,5 @@
 from datetime import datetime
-from typing import Dict, List, Optional, Tuple, Callable, cast
+from typing import Callable, Dict, List, Optional, Tuple, cast
 
 from paralleldomain.utilities.lazy_load_cache import LAZY_LOAD_CACHE
 
@@ -9,12 +9,8 @@
     from typing_extensions import Protocol  # type: ignore
 
 from paralleldomain.model.frame import Frame
-<<<<<<< HEAD
-from paralleldomain.model.sensor import Sensor, SensorFrame
+from paralleldomain.model.sensor import CameraSensor, LidarSensor, Sensor, SensorFrame
 from paralleldomain.model.type_aliases import FrameId, SceneName, SensorName
-=======
-from paralleldomain.model.sensor import Sensor, SensorFrame, CameraSensor, LidarSensor
->>>>>>> d1b51964
 
 
 class SceneDecoderProtocol(Protocol):
@@ -66,17 +62,11 @@
             ),
         )
 
-<<<<<<< HEAD
-    def _load_available_sensors(self, frame_id: FrameId) -> List[SensorName]:
-=======
     def _load_frame_sensors_name(self, frame_id: FrameId) -> List[SensorName]:
->>>>>>> d1b51964
         return LAZY_LOAD_CACHE.get_item(
             key=f"{self._unique_cache_key}-{frame_id}-available_sensors",
             loader=lambda: self._decoder.decode_available_sensor_names(scene_name=self.name, frame_id=frame_id),
         )
-<<<<<<< HEAD
-=======
 
     def _load_frame_camera_sensors(self, frame_id: FrameId) -> List[SensorName]:
         all_frame_sensors = self._load_frame_sensors_name(frame_id=frame_id)
@@ -87,7 +77,6 @@
         all_frame_sensors = self._load_frame_sensors_name(frame_id=frame_id)
         lidar_sensors = self.lidar_names
         return list(set(all_frame_sensors) & set(lidar_sensors))
->>>>>>> d1b51964
 
     @property
     def name(self) -> str:
@@ -117,13 +106,9 @@
             frame_id=frame_id,
             date_time=self.frame_id_to_date_time_map[frame_id],
             sensor_frame_loader=self._load_sensor_frame,
-<<<<<<< HEAD
-            available_sensors_loader=self._load_available_sensors,
-=======
             available_sensors_loader=self._load_frame_sensors_name,
             available_cameras_loader=self._load_frame_camera_sensors,
             available_lidars_loader=self._load_frame_lidar_sensors,
->>>>>>> d1b51964
         )
 
     @property
@@ -144,11 +129,6 @@
             key=f"{self._unique_cache_key}-sensor_names",
             loader=lambda: self._decoder.decode_sensor_names(scene_name=self.name),
         )
-<<<<<<< HEAD
-
-    def get_sensor(self, sensor_name: SensorName) -> Sensor:
-        return Sensor(sensor_name=sensor_name, sensor_frame_factory=self._load_sensor_frame)
-=======
 
     @property
     def camera_names(self) -> List[str]:
@@ -179,7 +159,6 @@
         # # return self._decoder.decode_sensor(sensor_name=self.name,
         # #                                    scene_name=sensor_name,
         # #                                    sensor_frame_factory=self._load_sensor_frame)
->>>>>>> d1b51964
 
     @staticmethod
     def from_decoder(scene_name: SceneName, decoder: SceneDecoderProtocol) -> "Scene":
