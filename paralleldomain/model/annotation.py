--- conflicted
+++ resolved
@@ -1,9 +1,4 @@
-<<<<<<< HEAD
-from __future__ import annotations as ann
-
 from contextlib import suppress
-=======
->>>>>>> edf2403c
 from dataclasses import dataclass, field
 from itertools import filterfalse
 from typing import Any, Dict, List, Optional, Type
@@ -378,22 +373,9 @@
     class_ids: np.ndarray
     class_map: ClassMap
 
-<<<<<<< HEAD
     def update_classes(self, class_id_map: ClassIdMap, class_label_map: ClassMap) -> None:
         self.class_ids = class_id_map[self.class_ids]
         self.class_map = class_label_map
-=======
-
-@dataclass
-class InstanceSegmentation3D(Annotation):
-    mask: np.ndarray
-
-
-@dataclass
-class BoundingBoxes3D(Annotation):
-    boxes: List["BoundingBox3D"]
-    class_map: ClassMap
->>>>>>> edf2403c
 
 
 @dataclass
