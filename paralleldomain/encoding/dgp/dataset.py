--- conflicted
+++ resolved
@@ -43,11 +43,7 @@
 
         self._scene_encoder: Type[SceneEncoder] = DGPSceneEncoder
         # Adapt if should be limited to a set of cameras, or empty list for no cameras
-<<<<<<< HEAD
-        self._camera_names: Union[List[str], None] = ["Front"]
-=======
         self._camera_names: Union[List[str], None] = None
->>>>>>> 4ce3e80e
         # Adapt if should be limited to a set of lidars, or empty list for no lidars
         self._lidar_names: Union[List[str], None] = None
         # Adapt if should be limited to a set of annotation types, or empty list for no annotations
