--- conflicted
+++ resolved
@@ -223,32 +223,6 @@
                 else:
                     temp_dir.copytree(target=output_dir)
         else:
-<<<<<<< HEAD
-            output_dir = remote_output_dir
-
-        encoder = self._scene_encoder(
-            dataset=self._dataset,
-            scene_name=scene_name,
-            output_path=output_dir,
-            camera_names=self._camera_names,
-            lidar_names=self._lidar_names,
-            frame_ids=self._frame_ids,
-            annotation_types=self._annotation_types,
-        )
-        result = encoder.encode_scene()
-        # TODO: properly wait for all jobs to finish instead of using time.sleep
-        time.sleep(60)  # give threadpool chance to finish before copying / deleting
-        if self._sync_after_scene_encoded:
-            if remote_output_dir.is_cloud_path:
-                output_dir.sync(target=remote_output_dir)
-            else:
-                output_dir.copytree(target=remote_output_dir)
-            try:
-                temp_dir.cleanup()
-            except OSError as e:
-                logger.warning(f"Could not delete temp directory. Ignoring and continuing. Error: {e}")
-        return remote_output_dir / result.parts[-1]
-=======
             result = self._scene_encoder(
                 dataset=self._dataset,
                 scene_name=scene_name,
@@ -260,7 +234,6 @@
             ).encode_scene()
 
         return (output_dir / result.parts[-1]) if isinstance(result, AnyPath) else result
->>>>>>> bf54c498
 
     def _relative_path(self, path: AnyPath) -> AnyPath:
         return relative_path(path, self._output_path)
